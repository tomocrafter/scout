--- conflicted
+++ resolved
@@ -36,11 +36,7 @@
     {
         $this->ensureAlgoliaClientIsInstalled();
 
-<<<<<<< HEAD
-        UserAgent::addCustomUserAgent('Laravel Scout', '10.0.0-dev');
-=======
         UserAgent::addCustomUserAgent('Laravel Scout', Scout::VERSION);
->>>>>>> 9cf80f07
 
         $config = SearchConfig::create(
             config('scout.algolia.id'),
