--- conflicted
+++ resolved
@@ -15,21 +15,12 @@
     ],
     "require": {
         "php": "^7.1.3",
-<<<<<<< HEAD
-        "illuminate/bus": "~5.8.0|^6.0",
-        "illuminate/contracts": "~5.8.0|^6.0",
-        "illuminate/database": "~5.8.0|^6.0",
-        "illuminate/pagination": "~5.8.0|^6.0",
-        "illuminate/queue": "~5.8.0|^6.0",
-        "illuminate/support": "~5.8.0|^6.0"
-=======
-        "illuminate/bus": "~5.4.0|~5.5.0|~5.6.0|~5.7.0|~5.8.0|^6.0|^7.0",
-        "illuminate/contracts": "~5.4.0|~5.5.0|~5.6.0|~5.7.0|~5.8.0|^6.0|^7.0",
-        "illuminate/database": "~5.4.0|~5.5.0|~5.6.0|~5.7.0|~5.8.0|^6.0|^7.0",
-        "illuminate/pagination": "~5.4.0|~5.5.0|~5.6.0|~5.7.0|~5.8.0|^6.0|^7.0",
-        "illuminate/queue": "~5.4.0|~5.5.0|~5.6.0|~5.7.0|~5.8.0|^6.0|^7.0",
-        "illuminate/support": "~5.4.0|~5.5.0|~5.6.0|~5.7.0|~5.8.0|^6.0|^7.0"
->>>>>>> 424fa7aa
+        "illuminate/bus": "~5.8.0|^6.0|^7.0",
+        "illuminate/contracts": "~5.8.0|^6.0|^7.0",
+        "illuminate/database": "~5.8.0|^6.0|^7.0",
+        "illuminate/pagination": "~5.8.0|^6.0|^7.0",
+        "illuminate/queue": "~5.8.0|^6.0|^7.0",
+        "illuminate/support": "~5.8.0|^6.0|^7.0"
     },
     "require-dev": {
         "algolia/algoliasearch-client-php": "^2.2",
